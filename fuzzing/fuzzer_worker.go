package fuzzing

import (
	"fmt"
	"math/big"
	"reflect"
	"strings"

	"github.com/ethereum/go-ethereum"
	"github.com/ethereum/go-ethereum/accounts/abi"
	"github.com/ethereum/go-ethereum/common"
	"github.com/ethereum/go-ethereum/core"
	coreTypes "github.com/ethereum/go-ethereum/core/types"
	"github.com/trailofbits/medusa/compilation/types"
<<<<<<< HEAD
	"math/big"
	"math/rand"
	"reflect"
	"strings"
=======
>>>>>>> ab1d331e
)

// fuzzerWorker describes a single thread worker utilizing its own go-ethereum test node to run property tests against
// Fuzzer-generated transaction sequences.
type fuzzerWorker struct {
	// workerIndex describes the index of the worker spun up by the fuzzer.
	workerIndex int

	// fuzzer describes the Fuzzer instance which this worker belongs to.
	fuzzer *Fuzzer

	// testNode describes a testNode created by the fuzzerWorker to run tests against.
	testNode *testNode

	// deployedContracts describes a mapping of deployed contracts and the addresses they were deployed to.
	deployedContracts map[common.Address]types.CompiledContract

	// propertyTests describes the contract functions which represent properties to be tested.
	// These should be read-only (pure/view) functions which take no input parameters and return a boolean variable.
	// The functions return true if the property/invariant is upheld.
	propertyTests []deployedMethod

	// stateChangingMethods is a list of contract functions which are suspected of changing contract state
	// (non-read-only). Each fuzzerWorker fuzzes a sequence of transactions targeting stateChangingMethods, while
	// calling all propertyTests intermittently to verify state.
	stateChangingMethods []deployedMethod
}

// newFuzzerWorker creates a new fuzzerWorker, assigning it the provided worker index/id and associating it to the
// Fuzzer instance supplied.
// Returns the new fuzzerWorker
func newFuzzerWorker(fuzzer *Fuzzer, workerIndex int) *fuzzerWorker {
	// Create a fuzzing worker struct, referencing our parent fuzzing.
	worker := fuzzerWorker{
		workerIndex:          workerIndex,
		fuzzer:               fuzzer,
		deployedContracts:    make(map[common.Address]types.CompiledContract),
		propertyTests:        make([]deployedMethod, 0),
		stateChangingMethods: make([]deployedMethod, 0),
	}
	return &worker
}

// metrics returns the FuzzerMetrics for the fuzzing campaign.
func (fw *fuzzerWorker) metrics() *FuzzerMetrics {
	return fw.fuzzer.metrics
}

// workerMetrics returns the fuzzerWorkerMetrics for this specific worker.
func (fw *fuzzerWorker) workerMetrics() *fuzzerWorkerMetrics {
	return &fw.fuzzer.metrics.workerMetrics[fw.workerIndex]
}

// registerDeployedContract registers an address with a compiled contract descriptor for it to be tracked by the
// fuzzerWorker, both as methods of changing state and for properties to assert.
func (fw *fuzzerWorker) registerDeployedContract(deployedAddress common.Address, contract types.CompiledContract) {
	// Set our deployed contract address in our deployed contract lookup, so we can reference it later.
	fw.deployedContracts[deployedAddress] = contract

	// If we deployed the contract, also enumerate property tests and state changing methods.
	for _, method := range contract.Abi.Methods {
		if method.IsConstant() {
			// Check if this is a property test and add it to our list if so.
			if len(method.Inputs) == 0 && len(method.Outputs) == 1 && method.Outputs[0].Type.T == abi.BoolTy &&
				(strings.HasPrefix(method.Name, "medusa_") || strings.HasPrefix(method.Name, "echidna_")) {
				fw.propertyTests = append(fw.propertyTests, deployedMethod{address: deployedAddress, contract: contract, method: method})
			}
			continue
		}
		// Any non-constant method should be tracked as a state changing method.
		fw.stateChangingMethods = append(fw.stateChangingMethods, deployedMethod{address: deployedAddress, contract: contract, method: method})
	}
}

// deployAndRegisterCompiledContracts deploys all contracts in the parent Fuzzer.compilations to a test node and
// registers their addresses to be tracked by the fuzzerWorker.
// Returns an error if one is encountered.
func (fw *fuzzerWorker) deployAndRegisterCompiledContracts() error {
	// Loop for each contract in each compilation and deploy it to the test node.
	for _, comp := range fw.fuzzer.compilations {
		for _, source := range comp.Sources {
			for _, contract := range source.Contracts {
				// If the contract has no constructor args, deploy it. Only these contracts are supported for now.
				if len(contract.Abi.Constructor.Inputs) == 0 {
					// TODO: Determine if we should use random accounts to deploy each contract, the same, or
					//  user-specified, instead of `accounts[0]`.
					deployedAddress, err := fw.testNode.DeployContract(contract, fw.fuzzer.accounts[0].key)
					if err != nil {
						return err
					}

					// Ensure our worker tracks the deployed contract and any property tests
					fw.registerDeployedContract(deployedAddress, contract)
				}
			}
		}
	}

	return nil
}

// checkViolatedPropertyTests executes all property tests in deployed contracts in this fuzzerWorker's testNode.
// Returns deployedMethod references for all failed property test results.
func (fw *fuzzerWorker) checkViolatedPropertyTests() []deployedMethod {
	// Create a list of violated properties
	violatedProperties := make([]deployedMethod, 0)

	// Loop through all property tests methods
	for _, propertyTest := range fw.propertyTests {
		// Generate our ABI input data for the call (just the method ID, no args)
		data, err := propertyTest.contract.Abi.Pack(propertyTest.method.Name)
		if err != nil {
			panic(err)
		}

		// Call the underlying contract
		// TODO: Determine if we should use `accounts[0]` or have a separate funded account for the assertions.
		res, err := fw.testNode.CallContract(ethereum.CallMsg{
			From:      fw.fuzzer.accounts[0].address,
			To:        &propertyTest.address,
			Gas:       fw.testNode.pendingBlock.GasLimit(),
			GasFeeCap: big.NewInt(1e14), // maxgascost = 2.1ether
			GasTipCap: big.NewInt(1),
			Value:     big.NewInt(0), // the remaining balance for fee is 2.1ether
			Data:      data,
		})

		// If we have an error calling an invariant method, we should panic as we never want this to fail.
		if err != nil {
			panic(err)
		}

		// Verify the execution did not revert
		if !res.Failed() {
			// Decode our ABI outputs
			retVals, err := propertyTest.method.Outputs.Unpack(res.Return())

			// We should not have an issue decoding ABI
			if err != nil {
				panic(err)
			}

			// We should have one return value.
			if len(retVals) != 1 {
				panic(fmt.Sprintf("unexpected number of return values in property '%s'", propertyTest.method.Name))
			}

			// The one return value should be a bool
			bl, ok := retVals[0].(bool)
			if !ok {
				panic(fmt.Sprintf("could not obtain bool from first ABI output element in property '%s'", propertyTest.method.Name))
			}

			// If we returned true, our property test upheld, so we can continue to the next.
			if bl {
				continue
			}

			// Handle `false` property assertion result
			violatedProperties = append(violatedProperties, propertyTest)
			continue
		}

		// Handle revert/failed tx result
		violatedProperties = append(violatedProperties, propertyTest)
		continue
	}

	// Return our violated properties.
	return violatedProperties
}

// generateFuzzedAbiValue generates a value of the provided abi.Type.
// Returns the generated value.
func (fw *fuzzerWorker) generateFuzzedAbiValue(inputType *abi.Type) interface{} {
	//
	if inputType.T == abi.AddressTy {
		return fw.fuzzer.generator.GenerateAddress()
	} else if inputType.T == abi.UintTy {
		if inputType.Size == 64 {
			return fw.fuzzer.generator.GenerateInteger(false, inputType.Size).Uint64()
		} else if inputType.Size == 32 {
			return uint32(fw.fuzzer.generator.GenerateInteger(false, inputType.Size).Uint64())
		} else if inputType.Size == 16 {
			return uint16(fw.fuzzer.generator.GenerateInteger(false, inputType.Size).Uint64())
		} else if inputType.Size == 8 {
			return uint8(fw.fuzzer.generator.GenerateInteger(false, inputType.Size).Uint64())
		} else {
			return fw.fuzzer.generator.GenerateInteger(false, inputType.Size)
		}
	} else if inputType.T == abi.IntTy {
		if inputType.Size == 64 {
			return fw.fuzzer.generator.GenerateInteger(true, inputType.Size).Int64()
		} else if inputType.Size == 32 {
			return int32(fw.fuzzer.generator.GenerateInteger(true, inputType.Size).Int64())
		} else if inputType.Size == 16 {
			return int16(fw.fuzzer.generator.GenerateInteger(true, inputType.Size).Int64())
		} else if inputType.Size == 8 {
			return int8(fw.fuzzer.generator.GenerateInteger(true, inputType.Size).Int64())
		} else {
			return fw.fuzzer.generator.GenerateInteger(true, inputType.Size)
		}
	} else if inputType.T == abi.BoolTy {
		return fw.fuzzer.generator.GenerateBool()
	} else if inputType.T == abi.StringTy {
		return fw.fuzzer.generator.GenerateString()
	} else if inputType.T == abi.BytesTy {
		return fw.fuzzer.generator.GenerateBytes()
	} else if inputType.T == abi.FixedBytesTy {
		// This needs to be an array type, not a slice. But arrays can't be dynamically defined without reflection.
		// We opt to keep our API for generators simple, creating the array here and copying elements from a slice.
		array := reflect.Indirect(reflect.New(inputType.GetType()))
		bytes := reflect.ValueOf(fw.fuzzer.generator.GenerateFixedBytes(inputType.Size))
		for i := 0; i < array.Len(); i++ {
			array.Index(i).Set(bytes.Index(i))
		}
		return array.Interface()
	} else if inputType.T == abi.ArrayTy {
		// Read notes for fixed bytes to understand the need to create this array through reflection.
		array := reflect.Indirect(reflect.New(inputType.GetType()))
		for i := 0; i < array.Len(); i++ {
			array.Index(i).Set(reflect.ValueOf(fw.generateFuzzedAbiValue(inputType.Elem)))
		}
		return array.Interface()
	} else if inputType.T == abi.SliceTy {
		// Dynamic sized arrays are represented as slices.
		sliceSize := fw.fuzzer.generator.GenerateArrayLength()
		slice := reflect.MakeSlice(inputType.GetType(), sliceSize, sliceSize)
		for i := 0; i < slice.Len(); i++ {
			slice.Index(i).Set(reflect.ValueOf(fw.generateFuzzedAbiValue(inputType.Elem)))
		}
		return slice.Interface()
	} else if inputType.T == abi.TupleTy {
		// Tuples are used to represent structs. For go-ethereum's ABI provider, we're intended to supply matching
		// struct implementations, so we create and populate them through reflection.
		st := reflect.Indirect(reflect.New(inputType.GetType()))
		for i := 0; i < len(inputType.TupleElems); i++ {
			st.Field(i).Set(reflect.ValueOf(fw.generateFuzzedAbiValue(inputType.TupleElems[i])))
		}
		return st.Interface()
	}

	// Unexpected types will result in a panic as we should support these values as soon as possible:
	// - Mappings cannot be used in public/external methods and must reference storage, so we shouldn't ever
	//	 see cases of it unless Solidity was updated in the future.
	// - FixedPoint types are currently unsupported.
	panic(fmt.Sprintf("attempt to generate function argument of unsupported type: '%s'", inputType.String()))
}

// generateFuzzedTx generates a new transaction and determines which fuzzerAccount should send it on this fuzzerWorker's
// testNode.
// Returns the transaction and a fuzzerAccount intended to be the sender, or an error if one was encountered.
func (fw *fuzzerWorker) generateFuzzedTx() (*txSequenceElement, error) {
	// Verify we have state changing methods to call
	if len(fw.stateChangingMethods) == 0 {
		return nil, fmt.Errorf("cannot generate fuzzed tx as there are no state changing methods to call")
	}

	// Select a random method and sender
	// TODO: Determine if we should bias towards certain senders
	selectedMethod := &fw.stateChangingMethods[rand.Intn(len(fw.stateChangingMethods))]
	selectedSender := &fw.fuzzer.accounts[rand.Intn(len(fw.fuzzer.accounts))]

	// Generate fuzzed parameters for the function call
	args := make([]interface{}, len(selectedMethod.method.Inputs))
	for i := 0; i < len(args); i++ {
		// Create our fuzzed parameters.
		input := selectedMethod.method.Inputs[i]
		args[i] = fw.generateFuzzedAbiValue(&input.Type)
	}

	// Encode our parameters.
	data, err := selectedMethod.contract.Abi.Pack(selectedMethod.method.Name, args...)
	if err != nil {
		panic("could not generate tx due to error: " + err.Error())
	}

	// Create a new transaction and return it
	// If this is a payable function, generate value to send
	var value *big.Int
	value = big.NewInt(0)
	if selectedMethod.method.StateMutability == "payable" {
		value = fw.fuzzer.generator.generateInteger(fw, false, 64)
	}
	
	tx := &coreTypes.LegacyTx{
		Nonce:    0,
		GasPrice: big.NewInt(0),
<<<<<<< HEAD
		Gas:      0,
		To:       &selectedMethod.address,
		Value:    big.NewInt(0),
		Data:     data,
=======
		Gas: 0,
		To: &selectedMethod.address,
		Value: value,
		Data: data,
>>>>>>> ab1d331e
	}

	// Return our transaction sequence element.
	return newTxSequenceElement(tx, selectedSender), nil
}

// testTxSequence tests a transaction sequence and checks if it violates any known property tests. If any element of
// the provided transaction sequence array is nil, a new transaction will be generated in its place. Thus, this method
// can be used to check a pre-defined sequence, or to generate and check one of a provided length.
// Returns the length of the transaction sequence tested, the violated property test methods, or any error if one
// occurs.
func (fw *fuzzerWorker) testTxSequence(txSequence []*txSequenceElement) (int, []deployedMethod, error) {
	// After testing the sequence, we'll want to rollback changes and panic if we encounter an error, as it might
	// mean our testing state is compromised.
	defer func() {
		if err := fw.testNode.RevertUncommittedChanges(); err != nil {
			panic(err.Error())
		}
	}()

	// Loop for each transaction to execute
	for i := 0; i < len(txSequence); i++ {
		// If the transaction sequence element is nil, generate a new fuzzed tx in its place.
		var err error
		if txSequence[i] == nil {
			txSequence[i], err = fw.generateFuzzedTx()
			if err != nil {
				return i, nil, err
			}
		}

		// Obtain our transaction information
		txInfo := txSequence[i]

		// Send our transaction
		_, _, err = fw.testNode.SignAndSendLegacyTransaction(txInfo.tx, txInfo.sender.key, true)
		if err != nil {
			return i, nil, err
		}

		// Record any violated property tests.
		violatedPropertyTests := fw.checkViolatedPropertyTests()

		// Check if we have any violated property tests.
		if len(violatedPropertyTests) > 0 {
			// We have violated properties, return the tx sequence length needed to cause the issue, as well as the
			// violated tests.
			return i + 1, violatedPropertyTests, nil
		}
	}

	// Return the amount of txs we tested and no violated properties or errors.
	return len(txSequence), nil, nil
}

// shrinkTxSequence takes a provided transaction sequence and attempts to shrink it by looking for redundant
// transactions in the sequence which can be removed while maintaining the same property test violations.
// Returns a transaction sequence that was optimized to include as little transactions as possible to trigger the
// expected number of property test violations, or returns an error if one occurs.
func (fw *fuzzerWorker) shrinkTxSequence(txSequence []*txSequenceElement, expectedFailures int) ([]*txSequenceElement, error) {
	// Define another slice to store our tx sequence
	optimizedSequence := txSequence
	for i := 0; i < len(optimizedSequence); {
		// Recreate our sequence without the item at this index
		testSeq := make([]*txSequenceElement, 0)
		testSeq = append(testSeq, optimizedSequence[:i]...)
		testSeq = append(testSeq, optimizedSequence[i+1:]...)

		// Test this shrunk sequence
		txsTested, violatedPropertyTests, err := fw.testTxSequence(testSeq)
		if err != nil {
			return nil, err
		}

		// If we violated the expected amount of properties, we can continue to the next iteration to try and remove
		// the element at this index again.
		if len(violatedPropertyTests) == expectedFailures {
			// Set the sequence to this one as it holds our violated properties, then continue to trying to remove
			// at this index again since the item at that index will now be new.
			optimizedSequence = testSeq[:txsTested]
			continue
		}

		// We didn't remove an item at this index, so we'll iterate to the next one.
		i++
	}
	return optimizedSequence, nil
}

// run sets up a testNode and begins executing fuzzed transaction calls and asserting properties are upheld.
// This runs until Fuzzer.ctx cancels the operation.
// Returns a boolean indicating whether Fuzzer.ctx has indicated we cancel the operation, and an error if one occurred.
func (fw *fuzzerWorker) run() (bool, error) {
	// Create our genesis allocations.
	// NOTE: Sharing GenesisAlloc between nodes will result in some accounts not being funded for some reason.
	genesisAlloc := make(core.GenesisAlloc)

	// Fund all of our users in the genesis block
	initBalance := new(big.Int).Div(abi.MaxInt256, big.NewInt(2)) // TODO: make this configurable
	for i := 0; i < len(fw.fuzzer.accounts); i++ {
		genesisAlloc[fw.fuzzer.accounts[i].address] = core.GenesisAccount{
			Balance: initBalance,
		}
	}

	// Create a test node
	var err error
	fw.testNode, err = newTestNode(genesisAlloc)
	if err != nil {
		return false, err
	}

	// When exiting this function, stop the test node
	defer fw.testNode.Stop()

	// Increase our generation metric as we successfully generated a test node
	fw.workerMetrics().workerStartupCount++

	// Deploy and track all compiled contracts
	err = fw.deployAndRegisterCompiledContracts()
	if err != nil {
		return false, err
	}

	// Enter the main fuzzing loop, restricting our memory database size based on our config variable.
	// When the limit is reached, we exit this method gracefully, which will cause the fuzzing to recreate
	// this worker with a fresh memory database.
	for fw.testNode.MemoryDatabaseEntryCount() <= fw.fuzzer.config.Fuzzing.WorkerDatabaseEntryLimit {
		// If our context signalled to close the operation, exit our testing loop accordingly, otherwise continue.
		select {
		case <-fw.fuzzer.ctx.Done():
			return true, nil
		default:
			break // no signal to exit, break out of select to continue processing
		}

		// Define our transaction sequence slice to populate.
		txSequence := make([]*txSequenceElement, fw.fuzzer.config.Fuzzing.MaxTxSequenceLength)

		// Test a newly generated transaction sequence (nil entries in the slice result in generated txs)
		txsTested, violatedPropertyTests, err := fw.testTxSequence(txSequence)
		if err != nil {
			return false, err
		}

		// Update our metrics
		fw.workerMetrics().transactionsTested += uint64(txsTested)
		fw.workerMetrics().sequencesTested++
		newCoverageMaps := fw.testNode.tracer.CoverageMaps()
		if newCoverageMaps != nil {
			coverageUpdated, err := fw.metrics().coverageMaps.Update(newCoverageMaps)
			if err != nil {
				return false, err
			}

			// TODO: New coverage was achieved
			_ = coverageUpdated
		}

		// Check if we have violated properties
		if len(violatedPropertyTests) > 0 {
			// We'll want to shrink our tx sequence to remove unneeded txs from our tx list.
			txSequence, err = fw.shrinkTxSequence(txSequence[:txsTested], len(violatedPropertyTests))
			if err != nil {
				return false, err
			}

			// Create our struct to track tx sequence information for our failed test.
			txInfoSeq := make([]FuzzerResultFailedTestTx, len(txSequence))
			for x := 0; x < len(txInfoSeq); x++ {
				contract := fw.deployedContracts[*txSequence[x].tx.To]
				txInfoSeq[x] = *NewFuzzerResultFailedTestTx(&contract, txSequence[x].tx)
			}
			fw.fuzzer.results.addFailedTest(NewFuzzerResultFailedTest(txInfoSeq, violatedPropertyTests))

			// TODO: For now we'll stop our fuzzer and print our results, but we should add a toggle to allow
			//  for continued execution to find more property violations.
			fmt.Printf("%s\n", fw.fuzzer.results.GetFailedTests()[0].String())
			fw.fuzzer.Stop()
		}
	}

	// We have not cancelled fuzzing operations, but this worker exited, signalling for it to be regenerated.
	return false, nil
}<|MERGE_RESOLUTION|>--- conflicted
+++ resolved
@@ -3,6 +3,7 @@
 import (
 	"fmt"
 	"math/big"
+	"math/rand"
 	"reflect"
 	"strings"
 
@@ -12,13 +13,6 @@
 	"github.com/ethereum/go-ethereum/core"
 	coreTypes "github.com/ethereum/go-ethereum/core/types"
 	"github.com/trailofbits/medusa/compilation/types"
-<<<<<<< HEAD
-	"math/big"
-	"math/rand"
-	"reflect"
-	"strings"
-=======
->>>>>>> ab1d331e
 )
 
 // fuzzerWorker describes a single thread worker utilizing its own go-ethereum test node to run property tests against
@@ -301,23 +295,16 @@
 	var value *big.Int
 	value = big.NewInt(0)
 	if selectedMethod.method.StateMutability == "payable" {
-		value = fw.fuzzer.generator.generateInteger(fw, false, 64)
-	}
-	
+		value = fw.fuzzer.generator.GenerateInteger(false, 64)
+	}
+
 	tx := &coreTypes.LegacyTx{
 		Nonce:    0,
 		GasPrice: big.NewInt(0),
-<<<<<<< HEAD
 		Gas:      0,
 		To:       &selectedMethod.address,
-		Value:    big.NewInt(0),
+		Value:    value,
 		Data:     data,
-=======
-		Gas: 0,
-		To: &selectedMethod.address,
-		Value: value,
-		Data: data,
->>>>>>> ab1d331e
 	}
 
 	// Return our transaction sequence element.
